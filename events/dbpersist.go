--- conflicted
+++ resolved
@@ -25,42 +25,26 @@
 }
 
 type Options struct {
-<<<<<<< HEAD
 	MaxBatchSize         int
 	MinBatchSize         int
 	MaxTimeBetweenFlush  time.Duration
+  CheckBatchInterval  time.Duration
 	UIDCacheSize         int
 	DIDCacheSize         int
 	PlaybackBatchSize    int
 	HydrationConcurrency int
-=======
-	MaxBatchSize        int
-	MinBatchSize        int
-	MaxTimeBetweenFlush time.Duration
-	CheckBatchInterval  time.Duration
-	UIDCacheSize        int
-	DIDCacheSize        int
->>>>>>> 03c8d951
 }
 
 func DefaultOptions() *Options {
 	return &Options{
-<<<<<<< HEAD
 		MaxBatchSize:         200,
 		MinBatchSize:         10,
 		MaxTimeBetweenFlush:  500 * time.Millisecond,
+    CheckBatchInterval:  100 * time.Millisecond,
 		UIDCacheSize:         10000,
 		DIDCacheSize:         10000,
 		PlaybackBatchSize:    500,
 		HydrationConcurrency: 10,
-=======
-		MaxBatchSize:        200,
-		MinBatchSize:        10,
-		MaxTimeBetweenFlush: 500 * time.Millisecond,
-		CheckBatchInterval:  100 * time.Millisecond,
-		UIDCacheSize:        10000,
-		DIDCacheSize:        10000,
->>>>>>> 03c8d951
 	}
 }
 
@@ -124,26 +108,6 @@
 		didCache:     didCache,
 	}
 
-<<<<<<< HEAD
-	go func() {
-		for {
-			time.Sleep(100 * time.Millisecond)
-			p.lk.Lock()
-			if len(p.batch) > 0 &&
-				(len(p.batch) >= p.batchOptions.MinBatchSize ||
-					time.Since(p.lastFlush) >= p.batchOptions.MaxTimeBetweenFlush) {
-				p.lk.Unlock()
-				if err := p.FlushBatch(context.Background()); err != nil {
-					log.Errorf("failed to flush batch: %s", err)
-				}
-			} else {
-				p.lk.Unlock()
-			}
-		}
-	}()
-
-	return &p, nil
-=======
 	go p.batchFlusher()
 
 	return &p, nil
@@ -165,8 +129,6 @@
 			}
 		}
 	}
-
->>>>>>> 03c8d951
 }
 
 func (p *DbPersistence) SetEventBroadcaster(brc func(*XRPCStreamEvent)) {
@@ -176,9 +138,6 @@
 func (p *DbPersistence) FlushBatch(ctx context.Context) error {
 	p.lk.Lock()
 	defer p.lk.Unlock()
-
-<<<<<<< HEAD
-=======
 	return p.flushBatchLocked(ctx)
 }
 
@@ -188,7 +147,6 @@
 	// else tries to enter this function to flush another batch while we are
 	// flushing. I'll leave that for a later optimization
 
->>>>>>> 03c8d951
 	records := make([]*RepoEventRecord, len(p.batch))
 	for i, item := range p.batch {
 		records[i] = item.Record
@@ -219,36 +177,17 @@
 
 func (p *DbPersistence) AddItemToBatch(ctx context.Context, rec *RepoEventRecord, evt *XRPCStreamEvent) error {
 	p.lk.Lock()
-<<<<<<< HEAD
-	if p.batch == nil {
-		p.batch = []*PersistenceBatchItem{}
-	}
-
-	if len(p.batch) >= p.batchOptions.MaxBatchSize {
-		p.lk.Unlock()
-		if err := p.FlushBatch(ctx); err != nil {
-			return fmt.Errorf("failed to flush batch at max size: %w", err)
-		}
-		p.lk.Lock()
-	}
-
-=======
 	defer p.lk.Unlock()
->>>>>>> 03c8d951
 	p.batch = append(p.batch, &PersistenceBatchItem{
 		Record: rec,
 		Event:  evt,
 	})
 
-<<<<<<< HEAD
-	p.lk.Unlock()
-=======
 	if len(p.batch) >= p.batchOptions.MaxBatchSize {
 		if err := p.flushBatchLocked(ctx); err != nil {
 			return fmt.Errorf("failed to flush batch at max size: %w", err)
 		}
 	}
->>>>>>> 03c8d951
 
 	return nil
 }
@@ -260,10 +199,6 @@
 	switch {
 	case e.RepoCommit != nil:
 		rer, err = p.RecordFromRepoCommit(ctx, e.RepoCommit)
-<<<<<<< HEAD
-	case e.RepoHandle != nil:
-		rer, err = p.RecordFromHandleChange(ctx, e.RepoHandle)
-=======
 		if err != nil {
 			return err
 		}
@@ -272,25 +207,16 @@
 		if err != nil {
 			return err
 		}
->>>>>>> 03c8d951
 	default:
 		return nil
 	}
 
-<<<<<<< HEAD
-	if err != nil {
-		return err
-	}
-
-=======
->>>>>>> 03c8d951
 	if err := p.AddItemToBatch(ctx, rer, e); err != nil {
 		return err
 	}
 
 	return nil
 }
-<<<<<<< HEAD
 
 func (p *DbPersistence) RecordFromHandleChange(ctx context.Context, evt *comatproto.SyncSubscribeRepos_Handle) (*RepoEventRecord, error) {
 	t, err := time.Parse(util.ISO8601, evt.Time)
@@ -311,28 +237,6 @@
 	}, nil
 }
 
-=======
-
-func (p *DbPersistence) RecordFromHandleChange(ctx context.Context, evt *comatproto.SyncSubscribeRepos_Handle) (*RepoEventRecord, error) {
-	t, err := time.Parse(util.ISO8601, evt.Time)
-	if err != nil {
-		return nil, err
-	}
-
-	uid, err := p.uidForDid(ctx, evt.Did)
-	if err != nil {
-		return nil, err
-	}
-
-	return &RepoEventRecord{
-		Repo:      uid,
-		Type:      "repo_handle",
-		Time:      t,
-		NewHandle: &evt.Handle,
-	}, nil
-}
-
->>>>>>> 03c8d951
 func (p *DbPersistence) RecordFromRepoCommit(ctx context.Context, evt *comatproto.SyncSubscribeRepos_Commit) (*RepoEventRecord, error) {
 	// TODO: hack hack hack
 	if len(evt.Ops) > 8192 {
@@ -401,7 +305,6 @@
 			return err
 		}
 
-<<<<<<< HEAD
 		batch = append(batch, &evt)
 
 		if len(batch) >= p.batchOptions.PlaybackBatchSize {
@@ -417,32 +320,12 @@
 			}
 
 			batch = make([]*RepoEventRecord, 0, p.batchOptions.PlaybackBatchSize)
-=======
-		var streamEvent *XRPCStreamEvent
-		switch {
-		case evt.Commit != nil:
-			streamEvent, err = p.hydrateCommit(ctx, &evt)
-			if err != nil {
-				return fmt.Errorf("failed to hydrate commit: %w", err)
-			}
-		case evt.NewHandle != nil:
-			streamEvent, err = p.hydrateHandleChange(ctx, &evt)
-			if err != nil {
-				return fmt.Errorf("failed to hydrate handle change: %w", err)
-			}
-		default:
-			return fmt.Errorf("unknown event type: %s", evt.Type)
->>>>>>> 03c8d951
-		}
-	}
-
-<<<<<<< HEAD
+		}
+	}
+
 	if len(batch) > 0 {
 		events, err := p.hydrateBatch(ctx, batch)
 		if err != nil {
-=======
-		if err := cb(streamEvent); err != nil {
->>>>>>> 03c8d951
 			return err
 		}
 
@@ -542,13 +425,10 @@
 }
 
 func (p *DbPersistence) hydrateHandleChange(ctx context.Context, rer *RepoEventRecord) (*XRPCStreamEvent, error) {
-<<<<<<< HEAD
-=======
 	if rer.NewHandle == nil {
 		return nil, fmt.Errorf("NewHandle is nil")
 	}
 
->>>>>>> 03c8d951
 	did, err := p.didForUid(ctx, rer.Repo)
 	if err != nil {
 		return nil, err
@@ -564,13 +444,10 @@
 }
 
 func (p *DbPersistence) hydrateCommit(ctx context.Context, rer *RepoEventRecord) (*XRPCStreamEvent, error) {
-<<<<<<< HEAD
-=======
 	if rer.Commit == nil {
 		return nil, fmt.Errorf("commit is nil")
 	}
 
->>>>>>> 03c8d951
 	var blobs []string
 	if len(rer.Blobs) > 0 {
 		if err := json.Unmarshal(rer.Blobs, &blobs); err != nil {

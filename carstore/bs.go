--- conflicted
+++ resolved
@@ -64,14 +64,9 @@
 	meta     *CarStoreGormMeta
 	rootDirs []string
 
-<<<<<<< HEAD
 	lastShardCache lastShardCache
-=======
-	lscLk          sync.Mutex
-	lastShardCache map[models.Uid]*CarShard
 
 	log *slog.Logger
->>>>>>> 5ee89370
 }
 
 func NewCarStore(meta *gorm.DB, roots []string) (CarStore, error) {
@@ -93,7 +88,6 @@
 		return nil, err
 	}
 
-<<<<<<< HEAD
 	gormMeta := &CarStoreGormMeta{meta: meta}
 	out := &FileCarStore{
 		meta:     gormMeta,
@@ -101,6 +95,7 @@
 		lastShardCache: lastShardCache{
 			source: gormMeta,
 		},
+		log: slog.Default().With("system", "carstore"),
 	}
 	out.lastShardCache.Init()
 	return out, nil
@@ -111,14 +106,6 @@
 type userViewSource interface {
 	HasUidCid(ctx context.Context, user models.Uid, k cid.Cid) (bool, error)
 	LookupBlockRef(ctx context.Context, k cid.Cid) (path string, offset int64, user models.Uid, err error)
-=======
-	return &FileCarStore{
-		meta:           &CarStoreGormMeta{meta: meta},
-		rootDirs:       roots,
-		lastShardCache: make(map[models.Uid]*CarShard),
-		log:            slog.Default().With("system", "carstore"),
-	}, nil
->>>>>>> 5ee89370
 }
 
 // wrapper into a block store that keeps track of which user we are working on behalf of

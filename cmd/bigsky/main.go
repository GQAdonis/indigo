--- conflicted
+++ resolved
@@ -217,7 +217,6 @@
 			EnvVars: []string{"RELAY_NEXT_CRAWLER"},
 		},
 		&cli.BoolFlag{
-<<<<<<< HEAD
 			Name:  "ex-sqlite-carstore",
 			Usage: "enable experimental sqlite carstore",
 			Value: false,
@@ -227,11 +226,11 @@
 			Usage:   "scylla server addresses for storage backend, comma separated",
 			Value:   &cli.StringSlice{},
 			EnvVars: []string{"RELAY_SCYLLA_NODES"},
-=======
+		},
+		&cli.BoolFlag{
 			Name:    "non-archival",
 			EnvVars: []string{"RELAY_NON_ARCHIVAL"},
 			Value:   false,
->>>>>>> 86719b02
 		},
 	}
 
@@ -349,6 +348,23 @@
 	} else if sqliteStore {
 		slog.Info("starting sqlite carstore", "dir", csdir)
 		cstore, err = carstore.NewSqliteStore(csdir)
+	} else if cctx.Bool("non-archival") {
+		csdburl := cctx.String("carstore-db-url")
+		slog.Info("setting up non-archival carstore database", "url", csdburl)
+		csdb, err := cliutil.SetupDatabase(csdburl, cctx.Int("max-carstore-connections"))
+		if err != nil {
+			return err
+		}
+		if cctx.Bool("db-tracing") {
+			if err := csdb.Use(tracing.NewPlugin()); err != nil {
+				return err
+			}
+		}
+		cs, err := carstore.NewNonArchivalCarstore(csdb)
+		if err != nil {
+			return err
+		}
+		cstore = cs
 	} else {
 		// make standard FileCarStore
 		csdburl := cctx.String("carstore-db-url")
@@ -375,27 +391,8 @@
 		cstore, err = carstore.NewCarStore(csdb, csdirs)
 	}
 
-<<<<<<< HEAD
 	if err != nil {
 		return err
-=======
-	var cstore carstore.CarStore
-
-	if cctx.Bool("non-archival") {
-		cs, err := carstore.NewNonArchivalCarstore(csdb)
-		if err != nil {
-			return err
-		}
-
-		cstore = cs
-	} else {
-		cs, err := carstore.NewCarStore(csdb, csdirs)
-		if err != nil {
-			return err
-		}
-
-		cstore = cs
->>>>>>> 86719b02
 	}
 
 	// DID RESOLUTION
